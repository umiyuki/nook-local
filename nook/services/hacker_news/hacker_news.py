--- conflicted
+++ resolved
@@ -188,34 +188,6 @@
         """
 
         try:
-<<<<<<< HEAD
-            # GoogletransのTranslatorインスタンスを作成
-            translator = Translator()
-
-            for story in stories:
-                # タイトルの翻訳
-                if story.title:
-                    try:
-                        # 英語から日本語に翻訳
-                        translated = translator.translate(story.title, src='en', dest='ja')
-                        # Googletrans呼び出しをカウント
-                        counter.increment_googletrans("hacker_news")
-                        story.title = translated.text
-                    except Exception as e:
-                        print(f"Error translating title: {str(e)}")
-                
-                # 本文の翻訳
-                if story.text:
-                    try:
-                        # 英語から日本語に翻訳
-                        translated = translator.translate(story.text, src='en', dest='ja')
-                        # Googletrans呼び出しをカウント
-                        counter.increment_googletrans("hacker_news")
-                        story.text = translated.text
-                    except Exception as e:
-                        print(f"Error translating text: {str(e)}")
-        
-=======
             summary = self.grok_client.generate_content(
                 prompt=prompt,
                 system_instruction=system_instruction,
@@ -223,7 +195,6 @@
                 max_tokens=1000
             )
             story.summary = summary
->>>>>>> fedec2e9
         except Exception as e:
             story.summary = f"要約の生成中にエラーが発生しました: {str(e)}"
 
