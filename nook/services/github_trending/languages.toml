# 言語設定

# 一般的な言語
general = [
    "python",
]

# 特定の言語
specific = [
<<<<<<< HEAD
=======
     "go",
     "rust",
#     "javascript",
#     "typescript",
#     "c",
#     "cpp",
#     "java"
#     "kotlin",
#     "swift",
#     "dart",
#     "ruby",
#     "php",
#     "csharp",
#     "julia"
>>>>>>> fedec2e9
] <|MERGE_RESOLUTION|>--- conflicted
+++ resolved
@@ -2,26 +2,10 @@
 
 # 一般的な言語
 general = [
+    "",  # すべての言語
     "python",
 ]
 
 # 特定の言語
 specific = [
-<<<<<<< HEAD
-=======
-     "go",
-     "rust",
-#     "javascript",
-#     "typescript",
-#     "c",
-#     "cpp",
-#     "java"
-#     "kotlin",
-#     "swift",
-#     "dart",
-#     "ruby",
-#     "php",
-#     "csharp",
-#     "julia"
->>>>>>> fedec2e9
 ] 